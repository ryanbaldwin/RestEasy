--- conflicted
+++ resolved
@@ -15,19 +15,11 @@
 1. In your cartfile simply add the following
 
         github "ryanbaldwin/Restivus" == 0.1
-<<<<<<< HEAD
  
    or, if you're running Xcode 9.1
 
         github "ryanbaldwin/Restivus" == 0.1.1
         
-=======
-
-   or, if you're running Xcode 9.0.1
-
-        github "ryanbaldwin/Restivus" == 0.1.1
-
->>>>>>> b0321dd8
 2. Run a `carthage update`
 3. Add the framework to your project, as defined [here](https://github.com/Carthage/Carthage#if-youre-building-for-ios-tvos-or-watchos)
 
